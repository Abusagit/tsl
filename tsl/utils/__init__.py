from .experiment import TslExperiment
<<<<<<< HEAD
from .download import download_url
from .io import extract_zip, extract_tar
=======
from .io import (extract_zip,
                 extract_tar,
                 download_url,
                 save_pickle,
                 load_pickle,
                 save_figure)
from .python_utils import (ensure_list,
                           foo_signature,
                           files_exist,
                           precision_stoi,
                           remove_files)
>>>>>>> 5e3e3504
from .parser_utils import ArgParser<|MERGE_RESOLUTION|>--- conflicted
+++ resolved
@@ -1,8 +1,4 @@
 from .experiment import TslExperiment
-<<<<<<< HEAD
-from .download import download_url
-from .io import extract_zip, extract_tar
-=======
 from .io import (extract_zip,
                  extract_tar,
                  download_url,
@@ -14,5 +10,4 @@
                            files_exist,
                            precision_stoi,
                            remove_files)
->>>>>>> 5e3e3504
 from .parser_utils import ArgParser